// Copyright 2019 Contributors to the Parsec project.
// SPDX-License-Identifier: Apache-2.0
//! # Protobuf converter
//!
//! This module exposes the `ProtobufConverter` struct that implements the `Convert` trait.
mod convert_psa_algorithm;
mod convert_ping;
mod convert_psa_generate_key;
mod convert_psa_key_attributes;
mod convert_psa_import_key;
mod convert_psa_export_public_key;
mod convert_psa_export_key;
mod convert_psa_destroy_key;
mod convert_psa_sign_hash;
mod convert_psa_verify_hash;
mod convert_psa_sign_message;
mod convert_psa_verify_message;
mod convert_psa_hash_compute;
mod convert_psa_hash_compare;
mod convert_list_providers;
mod convert_list_opcodes;
mod convert_list_authenticators;
mod convert_list_keys;
mod convert_list_clients;
mod convert_delete_client;
mod convert_psa_asymmetric_encrypt;
mod convert_psa_asymmetric_decrypt;
mod convert_psa_aead_encrypt;
mod convert_psa_aead_decrypt;
mod convert_psa_cipher_encrypt;
mod convert_psa_cipher_decrypt;
mod convert_psa_generate_random;
mod convert_psa_raw_key_agreement;
<<<<<<< HEAD
mod convert_can_do_crypto;
=======
mod convert_attest_key;
mod convert_prepare_key_attestation;
>>>>>>> 04b5d14e

#[rustfmt::skip]
#[allow(unused_qualifications, missing_copy_implementations, clippy::pedantic, clippy::module_inception, clippy::upper_case_acronyms, clippy::enum_variant_names)]
mod generated_ops;

use crate::operations::{Convert, NativeOperation, NativeResult};
use crate::requests::{
    request::RequestBody, response::ResponseBody, BodyType, Opcode, ResponseStatus, Result,
};
<<<<<<< HEAD
use generated_ops::can_do_crypto as can_do_crypto_proto;
=======
use generated_ops::attest_key as attest_key_proto;
>>>>>>> 04b5d14e
use generated_ops::delete_client as delete_client_proto;
use generated_ops::list_authenticators as list_authenticators_proto;
use generated_ops::list_clients as list_clients_proto;
use generated_ops::list_keys as list_keys_proto;
use generated_ops::list_opcodes as list_opcodes_proto;
use generated_ops::list_providers as list_providers_proto;
use generated_ops::ping as ping_proto;
use generated_ops::prepare_key_attestation as prepare_key_attestation_proto;
use generated_ops::psa_aead_decrypt as psa_aead_decrypt_proto;
use generated_ops::psa_aead_encrypt as psa_aead_encrypt_proto;
use generated_ops::psa_asymmetric_decrypt as psa_asymmetric_decrypt_proto;
use generated_ops::psa_asymmetric_encrypt as psa_asymmetric_encrypt_proto;
use generated_ops::psa_cipher_decrypt as psa_cipher_decrypt_proto;
use generated_ops::psa_cipher_encrypt as psa_cipher_encrypt_proto;
use generated_ops::psa_destroy_key as psa_destroy_key_proto;
use generated_ops::psa_export_key as psa_export_key_proto;
use generated_ops::psa_export_public_key as psa_export_public_key_proto;
use generated_ops::psa_generate_key as psa_generate_key_proto;
use generated_ops::psa_generate_random as psa_generate_random_proto;
use generated_ops::psa_hash_compare as psa_hash_compare_proto;
use generated_ops::psa_hash_compute as psa_hash_compute_proto;
use generated_ops::psa_import_key as psa_import_key_proto;
use generated_ops::psa_raw_key_agreement as psa_raw_key_agreement_proto;
use generated_ops::psa_sign_hash as psa_sign_hash_proto;
use generated_ops::psa_sign_message as psa_sign_message_proto;
use generated_ops::psa_verify_hash as psa_verify_hash_proto;
use generated_ops::psa_verify_message as psa_verify_message_proto;
use generated_ops::ClearProtoMessage;
use prost::Message;
use std::convert::TryInto;

macro_rules! wire_to_native {
    ($body:expr, $proto_type:ty) => {{
        let mut proto: $proto_type = Default::default();
        if proto.merge($body).is_err() {
            return Err(ResponseStatus::DeserializingBodyFailed);
        }
        proto.try_into()?
    }};
}

macro_rules! native_to_wire {
    ($native_msg:expr, $proto_type:ty) => {{
        let mut proto: $proto_type = $native_msg.try_into()?;
        let mut bytes = Vec::new();
        if proto.encode(&mut bytes).is_err() {
            proto.clear_message();
            return Err(ResponseStatus::SerializingBodyFailed);
        }
        proto.clear_message();
        bytes
    }};
}

/// Implementation for a converter between protobuf-encoded bodies and native
/// objects.
#[derive(Copy, Clone, Debug)]
pub struct ProtobufConverter;

impl Convert for ProtobufConverter {
    fn body_type(&self) -> BodyType {
        BodyType::Protobuf
    }

    fn body_to_operation(&self, body: RequestBody, opcode: Opcode) -> Result<NativeOperation> {
        match opcode {
            Opcode::ListProviders => Ok(NativeOperation::ListProviders(wire_to_native!(
                body.bytes(),
                list_providers_proto::Operation
            ))),
            Opcode::ListOpcodes => Ok(NativeOperation::ListOpcodes(wire_to_native!(
                body.bytes(),
                list_opcodes_proto::Operation
            ))),
            Opcode::ListAuthenticators => Ok(NativeOperation::ListAuthenticators(wire_to_native!(
                body.bytes(),
                list_authenticators_proto::Operation
            ))),
            Opcode::ListKeys => Ok(NativeOperation::ListKeys(wire_to_native!(
                body.bytes(),
                list_keys_proto::Operation
            ))),
            Opcode::ListClients => Ok(NativeOperation::ListClients(wire_to_native!(
                body.bytes(),
                list_clients_proto::Operation
            ))),
            Opcode::DeleteClient => Ok(NativeOperation::DeleteClient(wire_to_native!(
                body.bytes(),
                delete_client_proto::Operation
            ))),
            Opcode::Ping => Ok(NativeOperation::Ping(wire_to_native!(
                body.bytes(),
                ping_proto::Operation
            ))),
            Opcode::PsaGenerateKey => Ok(NativeOperation::PsaGenerateKey(wire_to_native!(
                body.bytes(),
                psa_generate_key_proto::Operation
            ))),
            Opcode::PsaImportKey => Ok(NativeOperation::PsaImportKey(wire_to_native!(
                body.bytes(),
                psa_import_key_proto::Operation
            ))),
            Opcode::PsaExportPublicKey => Ok(NativeOperation::PsaExportPublicKey(wire_to_native!(
                body.bytes(),
                psa_export_public_key_proto::Operation
            ))),
            Opcode::PsaExportKey => Ok(NativeOperation::PsaExportKey(wire_to_native!(
                body.bytes(),
                psa_export_key_proto::Operation
            ))),
            Opcode::PsaDestroyKey => Ok(NativeOperation::PsaDestroyKey(wire_to_native!(
                body.bytes(),
                psa_destroy_key_proto::Operation
            ))),
            Opcode::PsaSignHash => Ok(NativeOperation::PsaSignHash(wire_to_native!(
                body.bytes(),
                psa_sign_hash_proto::Operation
            ))),
            Opcode::PsaVerifyHash => Ok(NativeOperation::PsaVerifyHash(wire_to_native!(
                body.bytes(),
                psa_verify_hash_proto::Operation
            ))),
            Opcode::PsaSignMessage => Ok(NativeOperation::PsaSignMessage(wire_to_native!(
                body.bytes(),
                psa_sign_message_proto::Operation
            ))),
            Opcode::PsaVerifyMessage => Ok(NativeOperation::PsaVerifyMessage(wire_to_native!(
                body.bytes(),
                psa_verify_message_proto::Operation
            ))),
            Opcode::PsaAsymmetricEncrypt => Ok(NativeOperation::PsaAsymmetricEncrypt(
                wire_to_native!(body.bytes(), psa_asymmetric_encrypt_proto::Operation),
            )),
            Opcode::PsaAsymmetricDecrypt => Ok(NativeOperation::PsaAsymmetricDecrypt(
                wire_to_native!(body.bytes(), psa_asymmetric_decrypt_proto::Operation),
            )),
            Opcode::PsaAeadEncrypt => Ok(NativeOperation::PsaAeadEncrypt(wire_to_native!(
                body.bytes(),
                psa_aead_encrypt_proto::Operation
            ))),
            Opcode::PsaAeadDecrypt => Ok(NativeOperation::PsaAeadDecrypt(wire_to_native!(
                body.bytes(),
                psa_aead_decrypt_proto::Operation
            ))),
            Opcode::PsaCipherEncrypt => Ok(NativeOperation::PsaCipherEncrypt(wire_to_native!(
                body.bytes(),
                psa_cipher_encrypt_proto::Operation
            ))),
            Opcode::PsaCipherDecrypt => Ok(NativeOperation::PsaCipherDecrypt(wire_to_native!(
                body.bytes(),
                psa_cipher_decrypt_proto::Operation
            ))),
            Opcode::PsaGenerateRandom => Ok(NativeOperation::PsaGenerateRandom(wire_to_native!(
                body.bytes(),
                psa_generate_random_proto::Operation
            ))),
            Opcode::PsaHashCompare => Ok(NativeOperation::PsaHashCompare(wire_to_native!(
                body.bytes(),
                psa_hash_compare_proto::Operation
            ))),
            Opcode::PsaHashCompute => Ok(NativeOperation::PsaHashCompute(wire_to_native!(
                body.bytes(),
                psa_hash_compute_proto::Operation
            ))),
            Opcode::PsaRawKeyAgreement => Ok(NativeOperation::PsaRawKeyAgreement(wire_to_native!(
                body.bytes(),
                psa_raw_key_agreement_proto::Operation
            ))),
<<<<<<< HEAD
            Opcode::CanDoCrypto => Ok(NativeOperation::CanDoCrypto(wire_to_native!(
                body.bytes(),
                can_do_crypto_proto::Operation
            ))),
=======
            Opcode::AttestKey => Ok(NativeOperation::AttestKey(wire_to_native!(
                body.bytes(),
                attest_key_proto::Operation
            ))),
            Opcode::PrepareKeyAttestation => Ok(NativeOperation::PrepareKeyAttestation(
                wire_to_native!(body.bytes(), prepare_key_attestation_proto::Operation),
            )),
>>>>>>> 04b5d14e
        }
    }

    fn operation_to_body(&self, operation: NativeOperation) -> Result<RequestBody> {
        match operation {
            NativeOperation::ListProviders(operation) => Ok(RequestBody::from_bytes(
                native_to_wire!(operation, list_providers_proto::Operation),
            )),
            NativeOperation::ListOpcodes(operation) => Ok(RequestBody::from_bytes(
                native_to_wire!(operation, list_opcodes_proto::Operation),
            )),
            NativeOperation::ListAuthenticators(operation) => Ok(RequestBody::from_bytes(
                native_to_wire!(operation, list_authenticators_proto::Operation),
            )),
            NativeOperation::ListKeys(operation) => Ok(RequestBody::from_bytes(native_to_wire!(
                operation,
                list_keys_proto::Operation
            ))),
            NativeOperation::ListClients(operation) => Ok(RequestBody::from_bytes(
                native_to_wire!(operation, list_clients_proto::Operation),
            )),
            NativeOperation::DeleteClient(operation) => Ok(RequestBody::from_bytes(
                native_to_wire!(operation, delete_client_proto::Operation),
            )),
            NativeOperation::Ping(operation) => Ok(RequestBody::from_bytes(native_to_wire!(
                operation,
                ping_proto::Operation
            ))),
            NativeOperation::PsaGenerateKey(operation) => Ok(RequestBody::from_bytes(
                native_to_wire!(operation, psa_generate_key_proto::Operation),
            )),
            NativeOperation::PsaImportKey(operation) => Ok(RequestBody::from_bytes(
                native_to_wire!(operation, psa_import_key_proto::Operation),
            )),
            NativeOperation::PsaExportPublicKey(operation) => Ok(RequestBody::from_bytes(
                native_to_wire!(operation, psa_export_public_key_proto::Operation),
            )),
            NativeOperation::PsaExportKey(operation) => Ok(RequestBody::from_bytes(
                native_to_wire!(operation, psa_export_key_proto::Operation),
            )),
            NativeOperation::PsaDestroyKey(operation) => Ok(RequestBody::from_bytes(
                native_to_wire!(operation, psa_destroy_key_proto::Operation),
            )),
            NativeOperation::PsaSignHash(operation) => Ok(RequestBody::from_bytes(
                native_to_wire!(operation, psa_sign_hash_proto::Operation),
            )),
            NativeOperation::PsaVerifyHash(operation) => Ok(RequestBody::from_bytes(
                native_to_wire!(operation, psa_verify_hash_proto::Operation),
            )),
            NativeOperation::PsaSignMessage(operation) => Ok(RequestBody::from_bytes(
                native_to_wire!(operation, psa_sign_message_proto::Operation),
            )),
            NativeOperation::PsaVerifyMessage(operation) => Ok(RequestBody::from_bytes(
                native_to_wire!(operation, psa_verify_message_proto::Operation),
            )),
            NativeOperation::PsaAsymmetricEncrypt(operation) => Ok(RequestBody::from_bytes(
                native_to_wire!(operation, psa_asymmetric_encrypt_proto::Operation),
            )),
            NativeOperation::PsaAsymmetricDecrypt(operation) => Ok(RequestBody::from_bytes(
                native_to_wire!(operation, psa_asymmetric_decrypt_proto::Operation),
            )),
            NativeOperation::PsaAeadEncrypt(operation) => Ok(RequestBody::from_bytes(
                native_to_wire!(operation, psa_aead_encrypt_proto::Operation),
            )),
            NativeOperation::PsaAeadDecrypt(operation) => Ok(RequestBody::from_bytes(
                native_to_wire!(operation, psa_aead_decrypt_proto::Operation),
            )),
            NativeOperation::PsaCipherEncrypt(operation) => Ok(RequestBody::from_bytes(
                native_to_wire!(operation, psa_cipher_encrypt_proto::Operation),
            )),
            NativeOperation::PsaCipherDecrypt(operation) => Ok(RequestBody::from_bytes(
                native_to_wire!(operation, psa_cipher_decrypt_proto::Operation),
            )),
            NativeOperation::PsaGenerateRandom(operation) => Ok(RequestBody::from_bytes(
                native_to_wire!(operation, psa_generate_random_proto::Operation),
            )),
            NativeOperation::PsaHashCompare(operation) => Ok(RequestBody::from_bytes(
                native_to_wire!(operation, psa_hash_compare_proto::Operation),
            )),
            NativeOperation::PsaHashCompute(operation) => Ok(RequestBody::from_bytes(
                native_to_wire!(operation, psa_hash_compute_proto::Operation),
            )),
            NativeOperation::PsaRawKeyAgreement(operation) => Ok(RequestBody::from_bytes(
                native_to_wire!(operation, psa_raw_key_agreement_proto::Operation),
            )),
<<<<<<< HEAD
            NativeOperation::CanDoCrypto(operation) => Ok(RequestBody::from_bytes(
                native_to_wire!(operation, can_do_crypto_proto::Operation),
=======
            NativeOperation::AttestKey(operation) => Ok(RequestBody::from_bytes(native_to_wire!(
                operation,
                attest_key_proto::Operation
            ))),
            NativeOperation::PrepareKeyAttestation(operation) => Ok(RequestBody::from_bytes(
                native_to_wire!(operation, prepare_key_attestation_proto::Operation),
>>>>>>> 04b5d14e
            )),
        }
    }

    fn body_to_result(&self, body: ResponseBody, opcode: Opcode) -> Result<NativeResult> {
        match opcode {
            Opcode::ListProviders => Ok(NativeResult::ListProviders(wire_to_native!(
                body.bytes(),
                list_providers_proto::Result
            ))),
            Opcode::ListOpcodes => Ok(NativeResult::ListOpcodes(wire_to_native!(
                body.bytes(),
                list_opcodes_proto::Result
            ))),
            Opcode::ListAuthenticators => Ok(NativeResult::ListAuthenticators(wire_to_native!(
                body.bytes(),
                list_authenticators_proto::Result
            ))),
            Opcode::ListKeys => Ok(NativeResult::ListKeys(wire_to_native!(
                body.bytes(),
                list_keys_proto::Result
            ))),
            Opcode::ListClients => Ok(NativeResult::ListClients(wire_to_native!(
                body.bytes(),
                list_clients_proto::Result
            ))),
            Opcode::DeleteClient => Ok(NativeResult::DeleteClient(wire_to_native!(
                body.bytes(),
                delete_client_proto::Result
            ))),
            Opcode::Ping => Ok(NativeResult::Ping(wire_to_native!(
                body.bytes(),
                ping_proto::Result
            ))),
            Opcode::PsaGenerateKey => Ok(NativeResult::PsaGenerateKey(wire_to_native!(
                body.bytes(),
                psa_generate_key_proto::Result
            ))),
            Opcode::PsaImportKey => Ok(NativeResult::PsaImportKey(wire_to_native!(
                body.bytes(),
                psa_import_key_proto::Result
            ))),
            Opcode::PsaExportPublicKey => Ok(NativeResult::PsaExportPublicKey(wire_to_native!(
                body.bytes(),
                psa_export_public_key_proto::Result
            ))),
            Opcode::PsaExportKey => Ok(NativeResult::PsaExportKey(wire_to_native!(
                body.bytes(),
                psa_export_key_proto::Result
            ))),
            Opcode::PsaDestroyKey => Ok(NativeResult::PsaDestroyKey(wire_to_native!(
                body.bytes(),
                psa_destroy_key_proto::Result
            ))),
            Opcode::PsaSignHash => Ok(NativeResult::PsaSignHash(wire_to_native!(
                body.bytes(),
                psa_sign_hash_proto::Result
            ))),
            Opcode::PsaVerifyHash => Ok(NativeResult::PsaVerifyHash(wire_to_native!(
                body.bytes(),
                psa_verify_hash_proto::Result
            ))),
            Opcode::PsaSignMessage => Ok(NativeResult::PsaSignMessage(wire_to_native!(
                body.bytes(),
                psa_sign_message_proto::Result
            ))),
            Opcode::PsaVerifyMessage => Ok(NativeResult::PsaVerifyMessage(wire_to_native!(
                body.bytes(),
                psa_verify_message_proto::Result
            ))),
            Opcode::PsaAsymmetricEncrypt => Ok(NativeResult::PsaAsymmetricEncrypt(
                wire_to_native!(body.bytes(), psa_asymmetric_encrypt_proto::Result),
            )),
            Opcode::PsaAsymmetricDecrypt => Ok(NativeResult::PsaAsymmetricDecrypt(
                wire_to_native!(body.bytes(), psa_asymmetric_decrypt_proto::Result),
            )),
            Opcode::PsaAeadEncrypt => Ok(NativeResult::PsaAeadEncrypt(wire_to_native!(
                body.bytes(),
                psa_aead_encrypt_proto::Result
            ))),
            Opcode::PsaAeadDecrypt => Ok(NativeResult::PsaAeadDecrypt(wire_to_native!(
                body.bytes(),
                psa_aead_decrypt_proto::Result
            ))),
            Opcode::PsaCipherEncrypt => Ok(NativeResult::PsaCipherEncrypt(wire_to_native!(
                body.bytes(),
                psa_cipher_encrypt_proto::Result
            ))),
            Opcode::PsaCipherDecrypt => Ok(NativeResult::PsaCipherDecrypt(wire_to_native!(
                body.bytes(),
                psa_cipher_decrypt_proto::Result
            ))),
            Opcode::PsaGenerateRandom => Ok(NativeResult::PsaGenerateRandom(wire_to_native!(
                body.bytes(),
                psa_generate_random_proto::Result
            ))),
            Opcode::PsaHashCompare => Ok(NativeResult::PsaHashCompare(wire_to_native!(
                body.bytes(),
                psa_hash_compare_proto::Result
            ))),
            Opcode::PsaHashCompute => Ok(NativeResult::PsaHashCompute(wire_to_native!(
                body.bytes(),
                psa_hash_compute_proto::Result
            ))),
            Opcode::PsaRawKeyAgreement => Ok(NativeResult::PsaRawKeyAgreement(wire_to_native!(
                body.bytes(),
                psa_raw_key_agreement_proto::Result
            ))),
<<<<<<< HEAD
            Opcode::CanDoCrypto => Ok(NativeResult::CanDoCrypto(wire_to_native!(
                body.bytes(),
                can_do_crypto_proto::Result
            ))),
=======
            Opcode::AttestKey => Ok(NativeResult::AttestKey(wire_to_native!(
                body.bytes(),
                attest_key_proto::Result
            ))),
            Opcode::PrepareKeyAttestation => Ok(NativeResult::PrepareKeyAttestation(
                wire_to_native!(body.bytes(), prepare_key_attestation_proto::Result),
            )),
>>>>>>> 04b5d14e
        }
    }

    fn result_to_body(&self, result: NativeResult) -> Result<ResponseBody> {
        match result {
            NativeResult::ListProviders(result) => Ok(ResponseBody::from_bytes(native_to_wire!(
                result,
                list_providers_proto::Result
            ))),
            NativeResult::ListOpcodes(result) => Ok(ResponseBody::from_bytes(native_to_wire!(
                result,
                list_opcodes_proto::Result
            ))),
            NativeResult::ListAuthenticators(result) => Ok(ResponseBody::from_bytes(
                native_to_wire!(result, list_authenticators_proto::Result),
            )),
            NativeResult::ListKeys(result) => Ok(ResponseBody::from_bytes(native_to_wire!(
                result,
                list_keys_proto::Result
            ))),
            NativeResult::ListClients(result) => Ok(ResponseBody::from_bytes(native_to_wire!(
                result,
                list_clients_proto::Result
            ))),
            NativeResult::DeleteClient(result) => Ok(ResponseBody::from_bytes(native_to_wire!(
                result,
                delete_client_proto::Result
            ))),
            NativeResult::Ping(result) => Ok(ResponseBody::from_bytes(native_to_wire!(
                result,
                ping_proto::Result
            ))),
            NativeResult::PsaGenerateKey(result) => Ok(ResponseBody::from_bytes(native_to_wire!(
                result,
                psa_generate_key_proto::Result
            ))),
            NativeResult::PsaImportKey(result) => Ok(ResponseBody::from_bytes(native_to_wire!(
                result,
                psa_import_key_proto::Result
            ))),
            NativeResult::PsaExportPublicKey(result) => Ok(ResponseBody::from_bytes(
                native_to_wire!(result, psa_export_public_key_proto::Result),
            )),
            NativeResult::PsaExportKey(result) => Ok(ResponseBody::from_bytes(native_to_wire!(
                result,
                psa_export_key_proto::Result
            ))),
            NativeResult::PsaDestroyKey(result) => Ok(ResponseBody::from_bytes(native_to_wire!(
                result,
                psa_destroy_key_proto::Result
            ))),
            NativeResult::PsaSignHash(result) => Ok(ResponseBody::from_bytes(native_to_wire!(
                result,
                psa_sign_hash_proto::Result
            ))),
            NativeResult::PsaVerifyHash(result) => Ok(ResponseBody::from_bytes(native_to_wire!(
                result,
                psa_verify_hash_proto::Result
            ))),
            NativeResult::PsaSignMessage(result) => Ok(ResponseBody::from_bytes(native_to_wire!(
                result,
                psa_sign_message_proto::Result
            ))),
            NativeResult::PsaVerifyMessage(result) => Ok(ResponseBody::from_bytes(
                native_to_wire!(result, psa_verify_message_proto::Result),
            )),
            NativeResult::PsaAsymmetricEncrypt(result) => Ok(ResponseBody::from_bytes(
                native_to_wire!(result, psa_asymmetric_encrypt_proto::Result),
            )),
            NativeResult::PsaAsymmetricDecrypt(result) => Ok(ResponseBody::from_bytes(
                native_to_wire!(result, psa_asymmetric_decrypt_proto::Result),
            )),
            NativeResult::PsaAeadEncrypt(result) => Ok(ResponseBody::from_bytes(native_to_wire!(
                result,
                psa_aead_encrypt_proto::Result
            ))),
            NativeResult::PsaAeadDecrypt(result) => Ok(ResponseBody::from_bytes(native_to_wire!(
                result,
                psa_aead_decrypt_proto::Result
            ))),
            NativeResult::PsaCipherEncrypt(result) => Ok(ResponseBody::from_bytes(
                native_to_wire!(result, psa_cipher_encrypt_proto::Result),
            )),
            NativeResult::PsaCipherDecrypt(result) => Ok(ResponseBody::from_bytes(
                native_to_wire!(result, psa_cipher_decrypt_proto::Result),
            )),
            NativeResult::PsaGenerateRandom(result) => Ok(ResponseBody::from_bytes(
                native_to_wire!(result, psa_generate_random_proto::Result),
            )),
            NativeResult::PsaHashCompare(result) => Ok(ResponseBody::from_bytes(native_to_wire!(
                result,
                psa_hash_compare_proto::Result
            ))),
            NativeResult::PsaHashCompute(result) => Ok(ResponseBody::from_bytes(native_to_wire!(
                result,
                psa_hash_compute_proto::Result
            ))),
            NativeResult::PsaRawKeyAgreement(result) => Ok(ResponseBody::from_bytes(
                native_to_wire!(result, psa_raw_key_agreement_proto::Result),
            )),
<<<<<<< HEAD
            NativeResult::CanDoCrypto(result) => Ok(ResponseBody::from_bytes(native_to_wire!(
                result,
                can_do_crypto_proto::Result
            ))),
=======
            NativeResult::AttestKey(result) => Ok(ResponseBody::from_bytes(native_to_wire!(
                result,
                attest_key_proto::Result
            ))),
            NativeResult::PrepareKeyAttestation(result) => Ok(ResponseBody::from_bytes(
                native_to_wire!(result, prepare_key_attestation_proto::Result),
            )),
>>>>>>> 04b5d14e
        }
    }
}<|MERGE_RESOLUTION|>--- conflicted
+++ resolved
@@ -31,12 +31,9 @@
 mod convert_psa_cipher_decrypt;
 mod convert_psa_generate_random;
 mod convert_psa_raw_key_agreement;
-<<<<<<< HEAD
 mod convert_can_do_crypto;
-=======
 mod convert_attest_key;
 mod convert_prepare_key_attestation;
->>>>>>> 04b5d14e
 
 #[rustfmt::skip]
 #[allow(unused_qualifications, missing_copy_implementations, clippy::pedantic, clippy::module_inception, clippy::upper_case_acronyms, clippy::enum_variant_names)]
@@ -46,11 +43,8 @@
 use crate::requests::{
     request::RequestBody, response::ResponseBody, BodyType, Opcode, ResponseStatus, Result,
 };
-<<<<<<< HEAD
+use generated_ops::attest_key as attest_key_proto;
 use generated_ops::can_do_crypto as can_do_crypto_proto;
-=======
-use generated_ops::attest_key as attest_key_proto;
->>>>>>> 04b5d14e
 use generated_ops::delete_client as delete_client_proto;
 use generated_ops::list_authenticators as list_authenticators_proto;
 use generated_ops::list_clients as list_clients_proto;
@@ -219,12 +213,10 @@
                 body.bytes(),
                 psa_raw_key_agreement_proto::Operation
             ))),
-<<<<<<< HEAD
             Opcode::CanDoCrypto => Ok(NativeOperation::CanDoCrypto(wire_to_native!(
                 body.bytes(),
                 can_do_crypto_proto::Operation
             ))),
-=======
             Opcode::AttestKey => Ok(NativeOperation::AttestKey(wire_to_native!(
                 body.bytes(),
                 attest_key_proto::Operation
@@ -232,7 +224,6 @@
             Opcode::PrepareKeyAttestation => Ok(NativeOperation::PrepareKeyAttestation(
                 wire_to_native!(body.bytes(), prepare_key_attestation_proto::Operation),
             )),
->>>>>>> 04b5d14e
         }
     }
 
@@ -318,17 +309,15 @@
             NativeOperation::PsaRawKeyAgreement(operation) => Ok(RequestBody::from_bytes(
                 native_to_wire!(operation, psa_raw_key_agreement_proto::Operation),
             )),
-<<<<<<< HEAD
             NativeOperation::CanDoCrypto(operation) => Ok(RequestBody::from_bytes(
                 native_to_wire!(operation, can_do_crypto_proto::Operation),
-=======
+            )),
             NativeOperation::AttestKey(operation) => Ok(RequestBody::from_bytes(native_to_wire!(
                 operation,
                 attest_key_proto::Operation
             ))),
             NativeOperation::PrepareKeyAttestation(operation) => Ok(RequestBody::from_bytes(
                 native_to_wire!(operation, prepare_key_attestation_proto::Operation),
->>>>>>> 04b5d14e
             )),
         }
     }
@@ -437,12 +426,10 @@
                 body.bytes(),
                 psa_raw_key_agreement_proto::Result
             ))),
-<<<<<<< HEAD
             Opcode::CanDoCrypto => Ok(NativeResult::CanDoCrypto(wire_to_native!(
                 body.bytes(),
                 can_do_crypto_proto::Result
             ))),
-=======
             Opcode::AttestKey => Ok(NativeResult::AttestKey(wire_to_native!(
                 body.bytes(),
                 attest_key_proto::Result
@@ -450,7 +437,6 @@
             Opcode::PrepareKeyAttestation => Ok(NativeResult::PrepareKeyAttestation(
                 wire_to_native!(body.bytes(), prepare_key_attestation_proto::Result),
             )),
->>>>>>> 04b5d14e
         }
     }
 
@@ -551,12 +537,10 @@
             NativeResult::PsaRawKeyAgreement(result) => Ok(ResponseBody::from_bytes(
                 native_to_wire!(result, psa_raw_key_agreement_proto::Result),
             )),
-<<<<<<< HEAD
             NativeResult::CanDoCrypto(result) => Ok(ResponseBody::from_bytes(native_to_wire!(
                 result,
                 can_do_crypto_proto::Result
             ))),
-=======
             NativeResult::AttestKey(result) => Ok(ResponseBody::from_bytes(native_to_wire!(
                 result,
                 attest_key_proto::Result
@@ -564,7 +548,6 @@
             NativeResult::PrepareKeyAttestation(result) => Ok(ResponseBody::from_bytes(
                 native_to_wire!(result, prepare_key_attestation_proto::Result),
             )),
->>>>>>> 04b5d14e
         }
     }
 }