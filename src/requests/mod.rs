--- conflicted
+++ resolved
@@ -137,15 +137,12 @@
     ListClients = 0x001B,
     /// DeleteClient operation (admin operation)
     DeleteClient = 0x001C,
-<<<<<<< HEAD
-    /// CanDoCrypto operation
-    CanDoCrypto = 0x0020,
-=======
     /// AttestKey operation
     AttestKey = 0x001E,
     /// PrepareKeyAttestation operation
     PrepareKeyAttestation = 0x001F,
->>>>>>> 04b5d14e
+    /// CanDoCrypto operation
+    CanDoCrypto = 0x0020,
 }
 
 impl Opcode {
@@ -176,16 +173,12 @@
             | Opcode::PsaHashCompare
             | Opcode::PsaAeadEncrypt
             | Opcode::PsaAeadDecrypt
-<<<<<<< HEAD
-            | Opcode::PsaRawKeyAgreement
-            | Opcode::CanDoCrypto => false,
-=======
             | Opcode::PsaCipherEncrypt
             | Opcode::PsaCipherDecrypt
             | Opcode::PsaRawKeyAgreement
+            | Opcode::CanDoCrypto          
             | Opcode::AttestKey
             | Opcode::PrepareKeyAttestation => false,
->>>>>>> 04b5d14e
         }
     }
 
@@ -215,16 +208,12 @@
             | Opcode::PsaHashCompare
             | Opcode::PsaAeadEncrypt
             | Opcode::PsaAeadDecrypt
-<<<<<<< HEAD
-            | Opcode::PsaRawKeyAgreement
-            | Opcode::CanDoCrypto => false,
-=======
             | Opcode::PsaCipherEncrypt
             | Opcode::PsaCipherDecrypt
             | Opcode::PsaRawKeyAgreement
+            | Opcode::CanDoCrypto
             | Opcode::AttestKey
             | Opcode::PrepareKeyAttestation => false,
->>>>>>> 04b5d14e
         }
     }
 
